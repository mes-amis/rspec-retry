--- conflicted
+++ resolved
@@ -32,21 +32,12 @@
 ## Usage
 
 ```ruby
-<<<<<<< HEAD
-it 'should randomly success', :retry => 3 do
+it 'should randomly succeed', :retry => 3 do
   expect(rand(2)).to eq(1)
 end
 
-it 'should succeed after a while', :retry => 3, :retry_wait=>10 do
+it 'should succeed after a while', :retry => 3, :retry_wait => 10 do
   expect(command('service myservice status')).to eq('started')
-=======
-it 'should randomly succeed', :retry => 3 do
-  rand(2).should == 1
-end
-
-it 'should succeed after a while', :retry => 3, :retry_wait => 10 do
-  command('service myservice status').should == 'started'
->>>>>>> b38a5b6b
 end
 # run spec (following log is shown if verbose_retry options is true)
 # RSpec::Retry: 2nd try ./spec/lib/random_spec.rb:49
@@ -56,16 +47,10 @@
 ## Configuration
 
 - __:verbose_retry__(default: *false*) Print retry status
-<<<<<<< HEAD
-- __:default_retry_count__(default: *1*) If retry count is not set in example, this value is used by default
+- __:default_retry_count__(default: *1*) If retry count is not set in an example, this value is used by default
 - __:default_sleep_interval__(default: *0*) Seconds to wait between retries
-- __:clear_lets_on_failure__(default: *true*) Clear memoized value for ``let`` before retrying
+- __:clear_lets_on_failure__(default: *true*) Clear memoized values for ``let``s before retrying
 - __:exceptions_to_retry__(default: *[]*) List of exceptions that will trigger a retry (when empty, all exceptions will)
-=======
-- __:default_retry_count__(default: *1*) If retry count is not set in an example, this value is used by default
-- __:retry_wait__(default: *0*) Seconds to wait between retries
-- __:clear_lets_on_failure__(default: *true*) Clear memoized values for ``let``s before retrying
->>>>>>> b38a5b6b
 
 ## Contributing
 
